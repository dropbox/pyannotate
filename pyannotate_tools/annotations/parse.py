"""Parse type annotations collected at runtime by collect_types and dumped as JSON.

Parse JSON data and also parse type comment strings into type objects.

The collect_types tool is in pyannotate_runtime/collect_types.py.
"""

import json
import re
import sys

<<<<<<< HEAD
from typing import Any, List, Mapping, Set, Text, Tuple, Optional, IO

=======
from typing import Any, List, Mapping, Set, Tuple
from typing_extensions import Text
>>>>>>> ba80fabf
from mypy_extensions import NoReturn, TypedDict

from pyannotate_tools.annotations.types import (
    AbstractType,
    AnyType,
    ARG_POS,
    ARG_STAR,
    ARG_STARSTAR,
    Argument,
    ClassType,
    TupleType,
    UnionType,
)

PY2 = sys.version_info < (3,)


# Rules for replacing some type names that aren't valid Python names or that
# are otherwise invalid.
TYPE_FIXUPS = {
    # The dictionary-* names come from Python 2 `__class__.__name__` values
    # from `dict.iterkeys()`, etc. Python 3 uses valid names.
    'dictionary-keyiterator': 'Iterator',
    'dictionary-valueiterator': 'Iterator',
    'dictionary-itemiterator': 'Iterator',
    'pyannotate_runtime.collect_types.UnknownType': 'Any',
    'function': 'Callable',
    'functools.partial': 'Callable',
    'long': 'int',
    'unicode': 'Text',
    'generator': 'Iterator',
    'listiterator': 'Iterator',
    'instancemethod': 'Callable',
    'itertools.imap': 'Iterator',
    'operator.methodcaller': 'Callable',
    'method': 'Callable',
    'method-wrapper': 'Callable',
    'mappingproxy': 'Mapping',
    'file': 'IO[bytes]',
    'instance': 'Any',
}


# Input JSON data entry
RawEntry = TypedDict('RawEntry', {'path': Text,
                                  'line': int,
                                  'func_name': Text,
                                  'type_comments': List[Text],
                                  'samples': int})


class FunctionInfo(object):
    """Deserialized raw runtime information for a single function (based on RawEntry)"""

    def __init__(self, path, line, func_name, type_comments, samples):
        # type: (str, int, str, List[str], int) -> None
        self.path = path
        self.line = line
        self.func_name = func_name
        self.type_comments = type_comments
        self.samples = samples


class ParseError(Exception):
    """Raised on any type comment parse error.

    The 'comment' attribute contains the comment that produced the error.
    """

    def __init__(self, comment):
        # type: (str) -> None
        super(ParseError, self).__init__('Invalid type comment: %s' % comment)
        self.comment = comment


def parse_json(path, stream=None):
    # type: (str, Optional[IO[str]]) -> List[FunctionInfo]
    """Deserialize a JSON file containing runtime collected types.

    The input JSON is expected to to have a list of RawEntry items.
    """
    if stream:
        data = json.load(stream)  # type: List[RawEntry]
    else:
        with open(path) as f:
            data = json.load(f)
    result = []

    def assert_type(value, typ):
        # type: (object, type) -> None
        assert isinstance(value, typ), '%s: Unexpected type %r' % (path, type(value).__name__)

    def assert_dict_item(dictionary, key, typ):
        # type: (Mapping[Any, Any], str, type) -> None
        assert key in dictionary, '%s: Missing dictionary key %r' % (path, key)
        value = dictionary[key]
        assert isinstance(value, typ), '%s: Unexpected type %r for key %r' % (
            path, type(value).__name__, key)

    assert_type(data, list)
    for item in data:
        assert_type(item, dict)
        assert_dict_item(item, 'path', Text)
        assert_dict_item(item, 'line', int)
        assert_dict_item(item, 'func_name', Text)
        assert_dict_item(item, 'type_comments', list)
        for comment in item['type_comments']:
            assert_type(comment, Text)
        assert_type(item['samples'], int)
        info = FunctionInfo(encode(item['path']),
                            item['line'],
                            encode(item['func_name']),
                            [encode(comment) for comment in item['type_comments']],
                            item['samples'])
        result.append(info)
    return result


class Token(object):
    """Abstract base class for tokens used for parsing type comments"""
    text = ''


class DottedName(Token):
    """An identifier token, such as 'List', 'int' or 'package.name'"""

    def __init__(self, text):
        # type: (str) -> None
        self.text = text

    def __repr__(self):
        # type: () -> str
        return 'DottedName(%s)' % self.text


class Separator(Token):
    """A separator or punctuator token such as '(', '[' or '->'"""

    def __init__(self, text):
        # type: (str) -> None
        self.text = text

    def __repr__(self):
        # type: () -> str
        return self.text


class End(Token):
    """A token representing the end of a type comment"""

    def __repr__(self):
        # type: () -> str
        return 'End()'


def tokenize(s):
    # type: (str) -> List[Token]
    """Translate a type comment into a list of tokens."""
    original = s
    tokens = []  # type: List[Token]
    while True:
        if not s:
            tokens.append(End())
            return tokens
        elif s[0] == ' ':
            s = s[1:]
        elif s[0] in '()[],*':
            tokens.append(Separator(s[0]))
            s = s[1:]
        elif s[:2] == '->':
            tokens.append(Separator('->'))
            s = s[2:]
        else:
            m = re.match(r'[-\w]+( *\. *[-/\w]*)*', s)
            if not m:
                raise ParseError(original)
            fullname = m.group(0)
            fullname = fullname.replace(' ', '')
            if fullname in TYPE_FIXUPS:
                fullname = TYPE_FIXUPS[fullname]
            if '-' in fullname or '/' in fullname:
                # Not a valid Python name; there are many places that
                # generate these, so we just substitute Any rather
                # than crashing.
                fullname = 'Any'
            tokens.append(DottedName(fullname))
            s = s[len(m.group(0)):]


def parse_type_comment(comment):
    # type: (str) -> Tuple[List[Argument], AbstractType]
    """Parse a type comment of form '(arg1, ..., argN) -> ret'."""
    return Parser(comment).parse()


class Parser(object):
    """Implementation of the type comment parser"""

    def __init__(self, comment):
        # type: (str) -> None
        self.comment = comment
        self.tokens = tokenize(comment)
        self.i = 0

    def parse(self):
        # type: () -> Tuple[List[Argument], AbstractType]
        self.expect('(')
        arg_types = []  # type: List[Argument]
        stars_seen = set()  # type: Set[str]
        while self.lookup() != ')':
            if self.lookup() == '*':
                self.expect('*')
                if self.lookup() == '*':
                    if '**' in stars_seen:
                        self.fail()
                    self.expect('*')
                    star_star = True
                else:
                    if stars_seen:
                        self.fail()
                    star_star = False
                arg_type = self.parse_type()
                if star_star:
                    arg_types.append(Argument(arg_type, ARG_STARSTAR))
                    stars_seen.add('**')
                else:
                    arg_types.append(Argument(arg_type, ARG_STAR))
                    stars_seen.add('*')
            else:
                if stars_seen:
                    self.fail()
                arg_type = self.parse_type()
                arg_types.append(Argument(arg_type, ARG_POS))
            if self.lookup() == ',':
                self.expect(',')
            elif self.lookup() == ')':
                break
        self.expect(')')
        self.expect('->')
        ret_type = self.parse_type()
        if not isinstance(self.next(), End):
            self.fail()
        return arg_types, ret_type

    def parse_type_list(self):
        # type: () -> List[AbstractType]
        types = []
        while self.lookup() not in (')', ']'):
            typ = self.parse_type()
            types.append(typ)
            if self.lookup() == ',':
                self.expect(',')
            elif self.lookup() not in (')', ']'):
                self.fail()
        return types

    def parse_type(self):
        # type: () -> AbstractType
        t = self.next()
        if not isinstance(t, DottedName):
            self.fail()
        if t.text == 'Any':
            return AnyType()
        elif t.text == 'Tuple':
            self.expect('[')
            args = self.parse_type_list()
            self.expect(']')
            return TupleType(args)
        elif t.text == 'Union':
            self.expect('[')
            items = self.parse_type_list()
            self.expect(']')
            if len(items) == 1:
                return items[0]
            elif len(items) == 0:
                self.fail()
            else:
                return UnionType(items)
        else:
            if self.lookup() == '[':
                self.expect('[')
                args = self.parse_type_list()
                self.expect(']')
                if t.text == 'Optional' and len(args) == 1:
                    return UnionType([args[0], ClassType('None')])
                return ClassType(t.text, args)
            else:
                return ClassType(t.text)

    def expect(self, s):
        # type: (str) -> None
        if self.tokens[self.i].text != s:
            self.fail()
        self.i += 1

    def lookup(self):
        # type: () -> str
        return self.tokens[self.i].text

    def next(self):
        # type: () -> Token
        token = self.tokens[self.i]
        self.i += 1
        return token

    def fail(self):
        # type: () -> NoReturn
        raise ParseError(self.comment)


def encode(s):
    # type: (Text) -> str
    if PY2:
        return s.encode('ascii')
    else:
        return s<|MERGE_RESOLUTION|>--- conflicted
+++ resolved
@@ -9,13 +9,8 @@
 import re
 import sys
 
-<<<<<<< HEAD
-from typing import Any, List, Mapping, Set, Text, Tuple, Optional, IO
-
-=======
-from typing import Any, List, Mapping, Set, Tuple
+from typing import Any, List, Mapping, Set, Tuple, Optional, IO
 from typing_extensions import Text
->>>>>>> ba80fabf
 from mypy_extensions import NoReturn, TypedDict
 
 from pyannotate_tools.annotations.types import (
